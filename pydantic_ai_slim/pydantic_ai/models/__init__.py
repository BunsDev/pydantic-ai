"""Logic related to making requests to an LLM.

The aim here is to make a common interface for different LLMs, so that the rest of the code can be agnostic to the
specific LLM being used.
"""

from __future__ import annotations as _annotations

from abc import ABC, abstractmethod
from collections.abc import AsyncIterator, Iterator
from contextlib import asynccontextmanager, contextmanager
from dataclasses import dataclass, field
from datetime import datetime
from functools import cache
from typing import TYPE_CHECKING

import httpx
from typing_extensions import Literal, TypeAliasType

from .._parts_manager import ModelResponsePartsManager
from ..exceptions import UserError
from ..messages import ModelMessage, ModelRequest, ModelResponse, ModelResponseStreamEvent
from ..settings import ModelSettings
from ..usage import Usage

if TYPE_CHECKING:
    from ..tools import ToolDefinition


KnownModelName = TypeAliasType(
    'KnownModelName',
    Literal[
        'anthropic:claude-3-7-sonnet-latest',
        'anthropic:claude-3-5-haiku-latest',
        'anthropic:claude-3-5-sonnet-latest',
        'anthropic:claude-3-opus-latest',
        'claude-3-7-sonnet-latest',
        'claude-3-5-haiku-latest',
        'bedrock:amazon.titan-tg1-large',
        'bedrock:amazon.titan-text-lite-v1',
        'bedrock:amazon.titan-text-express-v1',
        'bedrock:us.amazon.nova-pro-v1:0',
        'bedrock:us.amazon.nova-lite-v1:0',
        'bedrock:us.amazon.nova-micro-v1:0',
        'bedrock:anthropic.claude-3-5-sonnet-20241022-v2:0',
        'bedrock:us.anthropic.claude-3-5-sonnet-20241022-v2:0',
        'bedrock:anthropic.claude-3-5-haiku-20241022-v1:0',
        'bedrock:us.anthropic.claude-3-5-haiku-20241022-v1:0',
        'bedrock:anthropic.claude-instant-v1',
        'bedrock:anthropic.claude-v2:1',
        'bedrock:anthropic.claude-v2',
        'bedrock:anthropic.claude-3-sonnet-20240229-v1:0',
        'bedrock:us.anthropic.claude-3-sonnet-20240229-v1:0',
        'bedrock:anthropic.claude-3-haiku-20240307-v1:0',
        'bedrock:us.anthropic.claude-3-haiku-20240307-v1:0',
        'bedrock:anthropic.claude-3-opus-20240229-v1:0',
        'bedrock:us.anthropic.claude-3-opus-20240229-v1:0',
        'bedrock:anthropic.claude-3-5-sonnet-20240620-v1:0',
        'bedrock:us.anthropic.claude-3-5-sonnet-20240620-v1:0',
        'bedrock:anthropic.claude-3-7-sonnet-20250219-v1:0',
        'bedrock:us.anthropic.claude-3-7-sonnet-20250219-v1:0',
        'bedrock:cohere.command-text-v14',
        'bedrock:cohere.command-r-v1:0',
        'bedrock:cohere.command-r-plus-v1:0',
        'bedrock:cohere.command-light-text-v14',
        'bedrock:meta.llama3-8b-instruct-v1:0',
        'bedrock:meta.llama3-70b-instruct-v1:0',
        'bedrock:meta.llama3-1-8b-instruct-v1:0',
        'bedrock:us.meta.llama3-1-8b-instruct-v1:0',
        'bedrock:meta.llama3-1-70b-instruct-v1:0',
        'bedrock:us.meta.llama3-1-70b-instruct-v1:0',
        'bedrock:meta.llama3-1-405b-instruct-v1:0',
        'bedrock:us.meta.llama3-2-11b-instruct-v1:0',
        'bedrock:us.meta.llama3-2-90b-instruct-v1:0',
        'bedrock:us.meta.llama3-2-1b-instruct-v1:0',
        'bedrock:us.meta.llama3-2-3b-instruct-v1:0',
        'bedrock:us.meta.llama3-3-70b-instruct-v1:0',
        'bedrock:mistral.mistral-7b-instruct-v0:2',
        'bedrock:mistral.mixtral-8x7b-instruct-v0:1',
        'bedrock:mistral.mistral-large-2402-v1:0',
        'bedrock:mistral.mistral-large-2407-v1:0',
        'claude-3-5-sonnet-latest',
        'claude-3-opus-latest',
        'cohere:c4ai-aya-expanse-32b',
        'cohere:c4ai-aya-expanse-8b',
        'cohere:command',
        'cohere:command-light',
        'cohere:command-light-nightly',
        'cohere:command-nightly',
        'cohere:command-r',
        'cohere:command-r-03-2024',
        'cohere:command-r-08-2024',
        'cohere:command-r-plus',
        'cohere:command-r-plus-04-2024',
        'cohere:command-r-plus-08-2024',
        'cohere:command-r7b-12-2024',
        'deepseek:deepseek-chat',
        'deepseek:deepseek-reasoner',
        'google-gla:gemini-1.0-pro',
        'google-gla:gemini-1.5-flash',
        'google-gla:gemini-1.5-flash-8b',
        'google-gla:gemini-1.5-pro',
        'google-gla:gemini-2.0-flash-exp',
        'google-gla:gemini-2.0-flash-thinking-exp-01-21',
        'google-gla:gemini-exp-1206',
        'google-gla:gemini-2.0-flash',
        'google-gla:gemini-2.0-flash-lite-preview-02-05',
        'google-gla:gemini-2.0-pro-exp-02-05',
        'google-gla:gemini-2.5-flash-preview-04-17',
        'google-gla:gemini-2.5-pro-exp-03-25',
        'google-gla:gemini-2.5-pro-preview-03-25',
        'google-vertex:gemini-1.0-pro',
        'google-vertex:gemini-1.5-flash',
        'google-vertex:gemini-1.5-flash-8b',
        'google-vertex:gemini-1.5-pro',
        'google-vertex:gemini-2.0-flash-exp',
        'google-vertex:gemini-2.0-flash-thinking-exp-01-21',
        'google-vertex:gemini-exp-1206',
        'google-vertex:gemini-2.0-flash',
        'google-vertex:gemini-2.0-flash-lite-preview-02-05',
        'google-vertex:gemini-2.0-pro-exp-02-05',
        'google-vertex:gemini-2.5-flash-preview-04-17',
        'google-vertex:gemini-2.5-pro-exp-03-25',
        'google-vertex:gemini-2.5-pro-preview-03-25',
        'gpt-3.5-turbo',
        'gpt-3.5-turbo-0125',
        'gpt-3.5-turbo-0301',
        'gpt-3.5-turbo-0613',
        'gpt-3.5-turbo-1106',
        'gpt-3.5-turbo-16k',
        'gpt-3.5-turbo-16k-0613',
        'gpt-4',
        'gpt-4-0125-preview',
        'gpt-4-0314',
        'gpt-4-0613',
        'gpt-4-1106-preview',
        'gpt-4-32k',
        'gpt-4-32k-0314',
        'gpt-4-32k-0613',
        'gpt-4-turbo',
        'gpt-4-turbo-2024-04-09',
        'gpt-4-turbo-preview',
        'gpt-4-vision-preview',
        'gpt-4.1',
        'gpt-4.1-2025-04-14',
        'gpt-4.1-mini',
        'gpt-4.1-mini-2025-04-14',
        'gpt-4.1-nano',
        'gpt-4.1-nano-2025-04-14',
        'gpt-4o',
        'gpt-4o-2024-05-13',
        'gpt-4o-2024-08-06',
        'gpt-4o-2024-11-20',
        'gpt-4o-audio-preview',
        'gpt-4o-audio-preview-2024-10-01',
        'gpt-4o-audio-preview-2024-12-17',
        'gpt-4o-mini',
        'gpt-4o-mini-2024-07-18',
        'gpt-4o-mini-audio-preview',
        'gpt-4o-mini-audio-preview-2024-12-17',
        'gpt-4o-mini-search-preview',
        'gpt-4o-mini-search-preview-2025-03-11',
        'gpt-4o-search-preview',
        'gpt-4o-search-preview-2025-03-11',
        'groq:distil-whisper-large-v3-en',
        'groq:gemma2-9b-it',
        'groq:llama-3.3-70b-versatile',
        'groq:llama-3.1-8b-instant',
        'groq:llama-guard-3-8b',
        'groq:llama3-70b-8192',
        'groq:llama3-8b-8192',
        'groq:whisper-large-v3',
        'groq:whisper-large-v3-turbo',
        'groq:playai-tts',
        'groq:playai-tts-arabic',
        'groq:qwen-qwq-32b',
        'groq:mistral-saba-24b',
        'groq:qwen-2.5-coder-32b',
        'groq:qwen-2.5-32b',
        'groq:deepseek-r1-distill-qwen-32b',
        'groq:deepseek-r1-distill-llama-70b',
        'groq:llama-3.3-70b-specdec',
        'groq:llama-3.2-1b-preview',
        'groq:llama-3.2-3b-preview',
        'groq:llama-3.2-11b-vision-preview',
        'groq:llama-3.2-90b-vision-preview',
        'mistral:codestral-latest',
        'mistral:mistral-large-latest',
        'mistral:mistral-moderation-latest',
        'mistral:mistral-small-latest',
        'o1',
        'o1-2024-12-17',
        'o1-mini',
        'o1-mini-2024-09-12',
        'o1-preview',
        'o1-preview-2024-09-12',
        'o3',
        'o3-2025-04-16',
        'o3-mini',
        'o3-mini-2025-01-31',
        'openai:chatgpt-4o-latest',
        'openai:gpt-3.5-turbo',
        'openai:gpt-3.5-turbo-0125',
        'openai:gpt-3.5-turbo-0301',
        'openai:gpt-3.5-turbo-0613',
        'openai:gpt-3.5-turbo-1106',
        'openai:gpt-3.5-turbo-16k',
        'openai:gpt-3.5-turbo-16k-0613',
        'openai:gpt-4',
        'openai:gpt-4-0125-preview',
        'openai:gpt-4-0314',
        'openai:gpt-4-0613',
        'openai:gpt-4-1106-preview',
        'openai:gpt-4-32k',
        'openai:gpt-4-32k-0314',
        'openai:gpt-4-32k-0613',
        'openai:gpt-4-turbo',
        'openai:gpt-4-turbo-2024-04-09',
        'openai:gpt-4-turbo-preview',
        'openai:gpt-4-vision-preview',
        'openai:gpt-4.1',
        'openai:gpt-4.1-2025-04-14',
        'openai:gpt-4.1-mini',
        'openai:gpt-4.1-mini-2025-04-14',
        'openai:gpt-4.1-nano',
        'openai:gpt-4.1-nano-2025-04-14',
        'openai:gpt-4o',
        'openai:gpt-4o-2024-05-13',
        'openai:gpt-4o-2024-08-06',
        'openai:gpt-4o-2024-11-20',
        'openai:gpt-4o-audio-preview',
        'openai:gpt-4o-audio-preview-2024-10-01',
        'openai:gpt-4o-audio-preview-2024-12-17',
        'openai:gpt-4o-mini',
        'openai:gpt-4o-mini-2024-07-18',
        'openai:gpt-4o-mini-audio-preview',
        'openai:gpt-4o-mini-audio-preview-2024-12-17',
        'openai:gpt-4o-mini-search-preview',
        'openai:gpt-4o-mini-search-preview-2025-03-11',
        'openai:gpt-4o-search-preview',
        'openai:gpt-4o-search-preview-2025-03-11',
        'openai:o1',
        'openai:o1-2024-12-17',
        'openai:o1-mini',
        'openai:o1-mini-2024-09-12',
        'openai:o1-preview',
        'openai:o1-preview-2024-09-12',
        'openai:o3',
        'openai:o3-2025-04-16',
        'openai:o3-mini',
        'openai:o3-mini-2025-01-31',
<<<<<<< HEAD
        'openai:o3',
        'openai:o3-2025-04-16',
=======
>>>>>>> c0abccfe
        'openai:o4-mini',
        'openai:o4-mini-2025-04-16',
        'test',
    ],
)
"""Known model names that can be used with the `model` parameter of [`Agent`][pydantic_ai.Agent].

`KnownModelName` is provided as a concise way to specify a model.
"""


@dataclass
class ModelRequestParameters:
    """Configuration for an agent's request to a model, specifically related to tools and output handling."""

    function_tools: list[ToolDefinition]
    allow_text_output: bool
    output_tools: list[ToolDefinition]


class Model(ABC):
    """Abstract class for a model."""

    @abstractmethod
    async def request(
        self,
        messages: list[ModelMessage],
        model_settings: ModelSettings | None,
        model_request_parameters: ModelRequestParameters,
    ) -> tuple[ModelResponse, Usage]:
        """Make a request to the model."""
        raise NotImplementedError()

    @asynccontextmanager
    async def request_stream(
        self,
        messages: list[ModelMessage],
        model_settings: ModelSettings | None,
        model_request_parameters: ModelRequestParameters,
    ) -> AsyncIterator[StreamedResponse]:
        """Make a request to the model and return a streaming response."""
        # This method is not required, but you need to implement it if you want to support streamed responses
        raise NotImplementedError(f'Streamed requests not supported by this {self.__class__.__name__}')
        # yield is required to make this a generator for type checking
        # noinspection PyUnreachableCode
        yield  # pragma: no cover

    def customize_request_parameters(self, model_request_parameters: ModelRequestParameters) -> ModelRequestParameters:
        """Customize the request parameters for the model.

        This method can be overridden by subclasses to modify the request parameters before sending them to the model.
        In particular, this method can be used to make modifications to the generated tool JSON schemas if necessary
        for vendor/model-specific reasons.
        """
        return model_request_parameters

    @property
    @abstractmethod
    def model_name(self) -> str:
        """The model name."""
        raise NotImplementedError()

    @property
    @abstractmethod
    def system(self) -> str:
        """The system / model provider, ex: openai.

        Use to populate the `gen_ai.system` OpenTelemetry semantic convention attribute,
        so should use well-known values listed in
        https://opentelemetry.io/docs/specs/semconv/attributes-registry/gen-ai/#gen-ai-system
        when applicable.
        """
        raise NotImplementedError()

    @property
    def base_url(self) -> str | None:
        """The base URL for the provider API, if available."""
        return None

    def _get_instructions(self, messages: list[ModelMessage]) -> str | None:
        """Get instructions from the first ModelRequest found when iterating messages in reverse."""
        for message in reversed(messages):
            if isinstance(message, ModelRequest):
                return message.instructions


@dataclass
class StreamedResponse(ABC):
    """Streamed response from an LLM when calling a tool."""

    _parts_manager: ModelResponsePartsManager = field(default_factory=ModelResponsePartsManager, init=False)
    _event_iterator: AsyncIterator[ModelResponseStreamEvent] | None = field(default=None, init=False)
    _usage: Usage = field(default_factory=Usage, init=False)

    def __aiter__(self) -> AsyncIterator[ModelResponseStreamEvent]:
        """Stream the response as an async iterable of [`ModelResponseStreamEvent`][pydantic_ai.messages.ModelResponseStreamEvent]s."""
        if self._event_iterator is None:
            self._event_iterator = self._get_event_iterator()
        return self._event_iterator

    @abstractmethod
    async def _get_event_iterator(self) -> AsyncIterator[ModelResponseStreamEvent]:
        """Return an async iterator of [`ModelResponseStreamEvent`][pydantic_ai.messages.ModelResponseStreamEvent]s.

        This method should be implemented by subclasses to translate the vendor-specific stream of events into
        pydantic_ai-format events.

        It should use the `_parts_manager` to handle deltas, and should update the `_usage` attributes as it goes.
        """
        raise NotImplementedError()
        # noinspection PyUnreachableCode
        yield

    def get(self) -> ModelResponse:
        """Build a [`ModelResponse`][pydantic_ai.messages.ModelResponse] from the data received from the stream so far."""
        return ModelResponse(
            parts=self._parts_manager.get_parts(), model_name=self.model_name, timestamp=self.timestamp
        )

    def usage(self) -> Usage:
        """Get the usage of the response so far. This will not be the final usage until the stream is exhausted."""
        return self._usage

    @property
    @abstractmethod
    def model_name(self) -> str:
        """Get the model name of the response."""
        raise NotImplementedError()

    @property
    @abstractmethod
    def timestamp(self) -> datetime:
        """Get the timestamp of the response."""
        raise NotImplementedError()


ALLOW_MODEL_REQUESTS = True
"""Whether to allow requests to models.

This global setting allows you to disable request to most models, e.g. to make sure you don't accidentally
make costly requests to a model during tests.

The testing models [`TestModel`][pydantic_ai.models.test.TestModel] and
[`FunctionModel`][pydantic_ai.models.function.FunctionModel] are no affected by this setting.
"""


def check_allow_model_requests() -> None:
    """Check if model requests are allowed.

    If you're defining your own models that have costs or latency associated with their use, you should call this in
    [`Model.request`][pydantic_ai.models.Model.request] and [`Model.request_stream`][pydantic_ai.models.Model.request_stream].

    Raises:
        RuntimeError: If model requests are not allowed.
    """
    if not ALLOW_MODEL_REQUESTS:
        raise RuntimeError('Model requests are not allowed, since ALLOW_MODEL_REQUESTS is False')


@contextmanager
def override_allow_model_requests(allow_model_requests: bool) -> Iterator[None]:
    """Context manager to temporarily override [`ALLOW_MODEL_REQUESTS`][pydantic_ai.models.ALLOW_MODEL_REQUESTS].

    Args:
        allow_model_requests: Whether to allow model requests within the context.
    """
    global ALLOW_MODEL_REQUESTS
    old_value = ALLOW_MODEL_REQUESTS
    ALLOW_MODEL_REQUESTS = allow_model_requests  # pyright: ignore[reportConstantRedefinition]
    try:
        yield
    finally:
        ALLOW_MODEL_REQUESTS = old_value  # pyright: ignore[reportConstantRedefinition]


def infer_model(model: Model | KnownModelName | str) -> Model:
    """Infer the model from the name."""
    if isinstance(model, Model):
        return model
    elif model == 'test':
        from .test import TestModel

        return TestModel()

    try:
        provider, model_name = model.split(':', maxsplit=1)
    except ValueError:
        model_name = model
        # TODO(Marcelo): We should deprecate this way.
        if model_name.startswith(('gpt', 'o1', 'o3')):
            provider = 'openai'
        elif model_name.startswith('claude'):
            provider = 'anthropic'
        elif model_name.startswith('gemini'):
            provider = 'google-gla'
        else:
            raise UserError(f'Unknown model: {model}')

    if provider == 'vertexai':
        provider = 'google-vertex'

    if provider == 'cohere':
        from .cohere import CohereModel

        return CohereModel(model_name, provider=provider)
    elif provider in ('deepseek', 'openai', 'azure'):
        from .openai import OpenAIModel

        return OpenAIModel(model_name, provider=provider)
    elif provider in ('google-gla', 'google-vertex'):
        from .gemini import GeminiModel

        return GeminiModel(model_name, provider=provider)
    elif provider == 'groq':
        from .groq import GroqModel

        return GroqModel(model_name, provider=provider)
    elif provider == 'mistral':
        from .mistral import MistralModel

        return MistralModel(model_name, provider=provider)
    elif provider == 'anthropic':
        from .anthropic import AnthropicModel

        return AnthropicModel(model_name, provider=provider)
    elif provider == 'bedrock':
        from .bedrock import BedrockConverseModel

        return BedrockConverseModel(model_name, provider=provider)
    else:
        raise UserError(f'Unknown model: {model}')


def cached_async_http_client(*, provider: str | None = None, timeout: int = 600, connect: int = 5) -> httpx.AsyncClient:
    """Cached HTTPX async client that creates a separate client for each provider.

    The client is cached based on the provider parameter. If provider is None, it's used for non-provider specific
    requests (like downloading images). Multiple agents and calls can share the same client when they use the same provider.

    There are good reasons why in production you should use a `httpx.AsyncClient` as an async context manager as
    described in [encode/httpx#2026](https://github.com/encode/httpx/pull/2026), but when experimenting or showing
    examples, it's very useful not to.

    The default timeouts match those of OpenAI,
    see <https://github.com/openai/openai-python/blob/v1.54.4/src/openai/_constants.py#L9>.
    """
    client = _cached_async_http_client(provider=provider, timeout=timeout, connect=connect)
    if client.is_closed:
        # This happens if the context manager is used, so we need to create a new client.
        _cached_async_http_client.cache_clear()
        client = _cached_async_http_client(provider=provider, timeout=timeout, connect=connect)
    return client


@cache
def _cached_async_http_client(provider: str | None, timeout: int = 600, connect: int = 5) -> httpx.AsyncClient:
    return httpx.AsyncClient(
        transport=_cached_async_http_transport(),
        timeout=httpx.Timeout(timeout=timeout, connect=connect),
        headers={'User-Agent': get_user_agent()},
    )


@cache
def _cached_async_http_transport() -> httpx.AsyncHTTPTransport:
    return httpx.AsyncHTTPTransport()


@cache
def get_user_agent() -> str:
    """Get the user agent string for the HTTP client."""
    from .. import __version__

    return f'pydantic-ai/{__version__}'<|MERGE_RESOLUTION|>--- conflicted
+++ resolved
@@ -249,11 +249,6 @@
         'openai:o3-2025-04-16',
         'openai:o3-mini',
         'openai:o3-mini-2025-01-31',
-<<<<<<< HEAD
-        'openai:o3',
-        'openai:o3-2025-04-16',
-=======
->>>>>>> c0abccfe
         'openai:o4-mini',
         'openai:o4-mini-2025-04-16',
         'test',
